//===--- RISCV.cpp - RISCV Helpers for Tools --------------------*- C++ -*-===//
//
// Part of the LLVM Project, under the Apache License v2.0 with LLVM Exceptions.
// See https://llvm.org/LICENSE.txt for license information.
// SPDX-License-Identifier: Apache-2.0 WITH LLVM-exception
//
//===----------------------------------------------------------------------===//

#include "RISCV.h"
#include "clang/Basic/CharInfo.h"
#include "clang/Driver/Driver.h"
#include "clang/Driver/DriverDiagnostic.h"
#include "clang/Driver/Options.h"
#include "llvm/Option/ArgList.h"
#include "llvm/ADT/Optional.h"
#include "llvm/Support/TargetParser.h"
#include "llvm/Support/raw_ostream.h"
#include "ToolChains/CommonArgs.h"

using namespace clang::driver;
using namespace clang::driver::tools;
using namespace clang;
using namespace llvm::opt;

namespace {
// Represents the major and version number components of a RISC-V extension
struct RISCVExtensionVersion {
  StringRef Major;
  StringRef Minor;
};
} // end anonymous namespace

static StringRef getExtensionTypeDesc(StringRef Ext) {
  if (Ext.startswith("sx"))
    return "non-standard supervisor-level extension";
  if (Ext.startswith("s"))
    return "standard supervisor-level extension";
  if (Ext.startswith("x"))
    return "non-standard user-level extension";
  if (Ext.startswith("z"))
    return "standard user-level extension";
  return StringRef();
}

static StringRef getExtensionType(StringRef Ext) {
  if (Ext.startswith("sx"))
    return "sx";
  if (Ext.startswith("s"))
    return "s";
  if (Ext.startswith("x"))
    return "x";
  if (Ext.startswith("z"))
    return "z";
  return StringRef();
}

// If the extension is supported as experimental, return the version of that
// extension that the compiler currently supports.
static Optional<RISCVExtensionVersion>
isExperimentalExtension(StringRef Ext) {
  if (Ext == "b" || Ext == "zba" || Ext == "zbb" || Ext == "zbc" ||
      Ext == "zbe" || Ext == "zbf" || Ext == "zbm" || Ext == "zbp" ||
      Ext == "zbr" || Ext == "zbs" || Ext == "zbt" || Ext == "zbproposedc")
    return RISCVExtensionVersion{"0", "93"};
  if (Ext == "v" || Ext == "zvamo" || Ext == "zvlsseg")
    return RISCVExtensionVersion{"0", "9"};
  if (Ext == "zfh")
    return RISCVExtensionVersion{"0", "1"};
  return None;
}

static bool isSupportedExtension(StringRef Ext) {
  // LLVM supports "z" extensions which are marked as experimental.
  if (isExperimentalExtension(Ext))
    return true;

  // LLVM does not support "sx", "s" nor "x" extensions.
  return false;
}

// Extensions may have a version number, and may be separated by
// an underscore '_' e.g.: rv32i2_m2.
// Version number is divided into major and minor version numbers,
// separated by a 'p'. If the minor version is 0 then 'p0' can be
// omitted from the version string. E.g., rv32i2p0, rv32i2, rv32i2p1.
static bool getExtensionVersion(const Driver &D, const ArgList &Args,
                                StringRef MArch, StringRef Ext, StringRef In,
                                std::string &Major, std::string &Minor) {
  Major = std::string(In.take_while(isDigit));
  In = In.substr(Major.size());

  if (Major.size() && In.consume_front("p")) {
    Minor = std::string(In.take_while(isDigit));
    In = In.substr(Major.size() + 1);

    // Expected 'p' to be followed by minor version number.
    if (Minor.empty()) {
      std::string Error =
        "minor version number missing after 'p' for extension";
      D.Diag(diag::err_drv_invalid_riscv_ext_arch_name)
        << MArch << Error << Ext;
      return false;
    }
  }

  // Expected multi-character extension with version number to have no
  // subsequent characters (i.e. must either end string or be followed by
  // an underscore).
  if (Ext.size() > 1 && In.size()) {
    std::string Error =
        "multi-character extensions must be separated by underscores";
    D.Diag(diag::err_drv_invalid_riscv_ext_arch_name) << MArch << Error << In;
    return false;
  }

  // If experimental extension, require use of current version number number
  if (auto ExperimentalExtension = isExperimentalExtension(Ext)) {
    if (!Args.hasArg(options::OPT_menable_experimental_extensions)) {
      std::string Error =
          "requires '-menable-experimental-extensions' for experimental extension";
      D.Diag(diag::err_drv_invalid_riscv_ext_arch_name)
          << MArch << Error << Ext;
      return false;
    } else if (Major.empty() && Minor.empty()) {
      std::string Error =
          "experimental extension requires explicit version number";
      D.Diag(diag::err_drv_invalid_riscv_ext_arch_name)
          << MArch << Error << Ext;
      return false;
    }
    auto SupportedVers = *ExperimentalExtension;
    if (Major != SupportedVers.Major || Minor != SupportedVers.Minor) {
      std::string Error =
          "unsupported version number " + Major;
      if (!Minor.empty())
        Error += "." + Minor;
      Error += " for experimental extension (this compiler supports "
            + SupportedVers.Major.str() + "."
            + SupportedVers.Minor.str() + ")";

      D.Diag(diag::err_drv_invalid_riscv_ext_arch_name)
          << MArch << Error << Ext;
      return false;
    }
    return true;
  }

  // Allow extensions to declare no version number
  if (Major.empty() && Minor.empty())
    return true;

  // TODO: Handle supported extensions with version number.
  std::string Error = "unsupported version number " + Major;
  if (!Minor.empty())
    Error += "." + Minor;
  Error += " for extension";
  D.Diag(diag::err_drv_invalid_riscv_ext_arch_name) << MArch << Error << Ext;

  return false;
}

// Handle other types of extensions other than the standard
// general purpose and standard user-level extensions.
// Parse the ISA string containing non-standard user-level
// extensions, standard supervisor-level extensions and
// non-standard supervisor-level extensions.
// These extensions start with 'z', 'x', 's', 'sx' prefixes, follow a
// canonical order, might have a version number (major, minor)
// and are separated by a single underscore '_'.
// Set the hardware features for the extensions that are supported.
static void getExtensionFeatures(const Driver &D,
                                 const ArgList &Args,
                                 std::vector<StringRef> &Features,
                                 StringRef &MArch, StringRef &Exts) {
  if (Exts.empty())
    return;

  // Multi-letter extensions are seperated by a single underscore
  // as described in RISC-V User-Level ISA V2.2.
  SmallVector<StringRef, 8> Split;
  Exts.split(Split, StringRef("_"));

  SmallVector<StringRef, 4> Prefix{"z", "x", "s", "sx"};
  auto I = Prefix.begin();
  auto E = Prefix.end();

  SmallVector<StringRef, 8> AllExts;

  for (StringRef Ext : Split) {
    if (Ext.empty()) {
      D.Diag(diag::err_drv_invalid_riscv_arch_name) << MArch
        << "extension name missing after separator '_'";
      return;
    }

    StringRef Type = getExtensionType(Ext);
    StringRef Desc = getExtensionTypeDesc(Ext);
    auto Pos = Ext.find_if(isDigit);
    StringRef Name(Ext.substr(0, Pos));
    StringRef Vers(Ext.substr(Pos));

    if (Type.empty()) {
      D.Diag(diag::err_drv_invalid_riscv_ext_arch_name)
        << MArch << "invalid extension prefix" << Ext;
      return;
    }

    // Check ISA extensions are specified in the canonical order.
    while (I != E && *I != Type)
      ++I;

    if (I == E) {
      std::string Error = std::string(Desc);
      Error += " not given in canonical order";
      D.Diag(diag::err_drv_invalid_riscv_ext_arch_name)
        << MArch <<  Error << Ext;
      return;
    }

    // The order is OK, do not advance I to the next prefix
    // to allow repeated extension type, e.g.: rv32ixabc_xdef.

    if (Name.size() == Type.size()) {
      std::string Error = std::string(Desc);
      Error += " name missing after";
      D.Diag(diag::err_drv_invalid_riscv_ext_arch_name)
        << MArch << Error << Type;
      return;
    }

    std::string Major, Minor;
    if (!getExtensionVersion(D, Args, MArch, Name, Vers, Major, Minor))
      return;

    // Check if duplicated extension.
    if (llvm::is_contained(AllExts, Name)) {
      std::string Error = "duplicated ";
      Error += Desc;
      D.Diag(diag::err_drv_invalid_riscv_ext_arch_name)
        << MArch << Error << Name;
      return;
    }

    // Extension format is correct, keep parsing the extensions.
    // TODO: Save Type, Name, Major, Minor to avoid parsing them later.
    AllExts.push_back(Name);
  }

  // Set target features.
  // TODO: Hardware features to be handled in Support/TargetParser.cpp.
  // TODO: Use version number when setting target features.
  for (auto Ext : AllExts) {
    if (!isSupportedExtension(Ext)) {
      StringRef Desc = getExtensionTypeDesc(getExtensionType(Ext));
      std::string Error = "unsupported ";
      Error += Desc;
      D.Diag(diag::err_drv_invalid_riscv_ext_arch_name)
        << MArch << Error << Ext;
      return;
    }
    if (Ext == "zvamo" || Ext == "zvlsseg") {
      Features.push_back("+experimental-v");
      Features.push_back("+experimental-zvamo");
      Features.push_back("+experimental-zvlsseg");
    } else if (isExperimentalExtension(Ext))
      Features.push_back(Args.MakeArgString("+experimental-" + Ext));
    else
      Features.push_back(Args.MakeArgString("+" + Ext));
  }
}

// Returns false if an error is diagnosed.
static bool getArchFeatures(const Driver &D, StringRef MArch,
                            std::vector<StringRef> &Features,
                            const ArgList &Args) {
  // RISC-V ISA strings must be lowercase.
  if (llvm::any_of(MArch, [](char c) { return isupper(c); })) {
    D.Diag(diag::err_drv_invalid_riscv_arch_name)
        << MArch << "string must be lowercase";
    return false;
  }

  // ISA string must begin with rv32 or rv64.
  if (!(MArch.startswith("rv32") || MArch.startswith("rv64")) ||
      (MArch.size() < 5)) {
    D.Diag(diag::err_drv_invalid_riscv_arch_name)
        << MArch << "string must begin with rv32{i,e,g} or rv64{i,g}";
    return false;
  }

  bool HasRV64 = MArch.startswith("rv64");

  // The canonical order specified in ISA manual.
  // Ref: Table 22.1 in RISC-V User-Level ISA V2.2
  StringRef StdExts = "mafdqlcbjtpvn";
  bool HasF = false, HasD = false, HasV = false;
  char Baseline = MArch[4];

  // First letter should be 'e', 'i' or 'g'.
  switch (Baseline) {
  default:
    D.Diag(diag::err_drv_invalid_riscv_arch_name)
        << MArch << "first letter should be 'e', 'i' or 'g'";
    return false;
  case 'e': {
    StringRef Error;
    // Currently LLVM does not support 'e'.
    // Extension 'e' is not allowed in rv64.
    if (HasRV64)
      Error = "standard user-level extension 'e' requires 'rv32'";
    else
      Error = "unsupported standard user-level extension 'e'";
    D.Diag(diag::err_drv_invalid_riscv_arch_name) << MArch << Error;
    return false;
  }
  case 'i':
    break;
  case 'g':
    // g = imafd
    StdExts = StdExts.drop_front(4);
    Features.push_back("+m");
    Features.push_back("+a");
    Features.push_back("+f");
    Features.push_back("+d");
    HasF = true;
    HasD = true;
    break;
  }

  // Skip rvxxx
  StringRef Exts = MArch.substr(5);

  // Remove multi-letter standard extensions, non-standard extensions and
  // supervisor-level extensions. They have 'z', 'x', 's', 'sx' prefixes.
  // Parse them at the end.
  // Find the very first occurrence of 's', 'x' or 'z'.
  StringRef OtherExts;
  size_t Pos = Exts.find_first_of("zsx");
  if (Pos != StringRef::npos) {
    OtherExts = Exts.substr(Pos);
    Exts = Exts.substr(0, Pos);
  }

  std::string Major, Minor;
  if (!getExtensionVersion(D, Args, MArch, std::string(1, Baseline), Exts,
                           Major, Minor))
    return false;

  // Consume the base ISA version number and any '_' between rvxxx and the
  // first extension
  Exts = Exts.drop_front(Major.size());
  if (!Minor.empty())
    Exts = Exts.drop_front(Minor.size() + 1 /*'p'*/);
  Exts.consume_front("_");

  // TODO: Use version number when setting target features

  auto StdExtsItr = StdExts.begin();
  auto StdExtsEnd = StdExts.end();

  for (auto I = Exts.begin(), E = Exts.end(); I != E; ) {
    char c = *I;

    // Check ISA extensions are specified in the canonical order.
    while (StdExtsItr != StdExtsEnd && *StdExtsItr != c)
      ++StdExtsItr;

    if (StdExtsItr == StdExtsEnd) {
      // Either c contains a valid extension but it was not given in
      // canonical order or it is an invalid extension.
      StringRef Error;
      if (StdExts.contains(c))
        Error = "standard user-level extension not given in canonical order";
      else
        Error = "invalid standard user-level extension";
      D.Diag(diag::err_drv_invalid_riscv_ext_arch_name)
          << MArch << Error << std::string(1, c);
      return false;
    }

    // Move to next char to prevent repeated letter.
    ++StdExtsItr;

    std::string Next, Major, Minor;
    if (std::next(I) != E)
      Next = std::string(std::next(I), E);
    if (!getExtensionVersion(D, Args, MArch, std::string(1, c), Next, Major,
                             Minor))
      return false;

    // The order is OK, then push it into features.
    // TODO: Use version number when setting target features
    switch (c) {
    default:
      // Currently LLVM supports only "mafdc".
      D.Diag(diag::err_drv_invalid_riscv_ext_arch_name)
          << MArch << "unsupported standard user-level extension"
          << std::string(1, c);
      return false;
    case 'm':
      Features.push_back("+m");
      break;
    case 'a':
      Features.push_back("+a");
      break;
    case 'f':
      Features.push_back("+f");
      HasF = true;
      break;
    case 'd':
      Features.push_back("+d");
      HasD = true;
      break;
    case 'c':
      Features.push_back("+c");
      break;
    case 'b':
      Features.push_back("+experimental-b");
      Features.push_back("+experimental-zba");
      Features.push_back("+experimental-zbb");
      Features.push_back("+experimental-zbc");
      Features.push_back("+experimental-zbe");
      Features.push_back("+experimental-zbf");
      Features.push_back("+experimental-zbm");
      Features.push_back("+experimental-zbp");
      Features.push_back("+experimental-zbr");
      Features.push_back("+experimental-zbs");
      Features.push_back("+experimental-zbt");
      break;
    case 'v':
      Features.push_back("+experimental-v");
<<<<<<< HEAD
      Features.push_back("+experimental-zvamo");
      Features.push_back("+experimental-zvlsseg");
=======
      Features.push_back("+experimental-zfh");
      HasV = true;
>>>>>>> 019ad22a
      break;
    }

    // Consume full extension name and version, including any optional '_'
    // between this extension and the next
    ++I;
    I += Major.size();
    if (Minor.size())
      I += Minor.size() + 1 /*'p'*/;
    if (*I == '_')
      ++I;
  }

  // Dependency check.
  // It's illegal to specify the 'd' (double-precision floating point)
  // extension without also specifying the 'f' (single precision
  // floating-point) extension.
  if (HasD && !HasF) {
    D.Diag(diag::err_drv_invalid_riscv_arch_name)
        << MArch << "d requires f extension to also be specified";
    return false;
  }

  if (!HasV && Args.getLastArg(options::OPT_mriscv_vector_bits_EQ))
    D.Diag(diag::err_drv_invalid_riscv_vector_bits);

  // Additional dependency checks.
  // TODO: The 'q' extension requires rv64.
  // TODO: It is illegal to specify 'e' extensions with 'f' and 'd'.

  // Handle all other types of extensions.
  getExtensionFeatures(D, Args, Features, MArch, OtherExts);

  return true;
}

// Get features except standard extension feature
static void getRISCFeaturesFromMcpu(const Driver &D, const llvm::Triple &Triple,
                                    const llvm::opt::ArgList &Args,
                                    const llvm::opt::Arg *A, StringRef Mcpu,
                                    std::vector<StringRef> &Features) {
  bool Is64Bit = (Triple.getArch() == llvm::Triple::riscv64);
  llvm::RISCV::CPUKind CPUKind = llvm::RISCV::parseCPUKind(Mcpu);
  if (!llvm::RISCV::checkCPUKind(CPUKind, Is64Bit) ||
      !llvm::RISCV::getCPUFeaturesExceptStdExt(CPUKind, Features)) {
    D.Diag(clang::diag::err_drv_clang_unsupported) << A->getAsString(Args);
  }
}

void riscv::getRISCVTargetFeatures(const Driver &D, const llvm::Triple &Triple,
                                   const ArgList &Args,
                                   std::vector<StringRef> &Features) {
  StringRef MArch = getRISCVArch(Args, Triple);

  if (!getArchFeatures(D, MArch, Features, Args))
    return;

  // If users give march and mcpu, get std extension feature from MArch
  // and other features (ex. mirco architecture feature) from mcpu
  if (Arg *A = Args.getLastArg(options::OPT_mcpu_EQ))
    getRISCFeaturesFromMcpu(D, Triple, Args, A, A->getValue(), Features);

  // Handle features corresponding to "-ffixed-X" options
  if (Args.hasArg(options::OPT_ffixed_x1))
    Features.push_back("+reserve-x1");
  if (Args.hasArg(options::OPT_ffixed_x2))
    Features.push_back("+reserve-x2");
  if (Args.hasArg(options::OPT_ffixed_x3))
    Features.push_back("+reserve-x3");
  if (Args.hasArg(options::OPT_ffixed_x4))
    Features.push_back("+reserve-x4");
  if (Args.hasArg(options::OPT_ffixed_x5))
    Features.push_back("+reserve-x5");
  if (Args.hasArg(options::OPT_ffixed_x6))
    Features.push_back("+reserve-x6");
  if (Args.hasArg(options::OPT_ffixed_x7))
    Features.push_back("+reserve-x7");
  if (Args.hasArg(options::OPT_ffixed_x8))
    Features.push_back("+reserve-x8");
  if (Args.hasArg(options::OPT_ffixed_x9))
    Features.push_back("+reserve-x9");
  if (Args.hasArg(options::OPT_ffixed_x10))
    Features.push_back("+reserve-x10");
  if (Args.hasArg(options::OPT_ffixed_x11))
    Features.push_back("+reserve-x11");
  if (Args.hasArg(options::OPT_ffixed_x12))
    Features.push_back("+reserve-x12");
  if (Args.hasArg(options::OPT_ffixed_x13))
    Features.push_back("+reserve-x13");
  if (Args.hasArg(options::OPT_ffixed_x14))
    Features.push_back("+reserve-x14");
  if (Args.hasArg(options::OPT_ffixed_x15))
    Features.push_back("+reserve-x15");
  if (Args.hasArg(options::OPT_ffixed_x16))
    Features.push_back("+reserve-x16");
  if (Args.hasArg(options::OPT_ffixed_x17))
    Features.push_back("+reserve-x17");
  if (Args.hasArg(options::OPT_ffixed_x18))
    Features.push_back("+reserve-x18");
  if (Args.hasArg(options::OPT_ffixed_x19))
    Features.push_back("+reserve-x19");
  if (Args.hasArg(options::OPT_ffixed_x20))
    Features.push_back("+reserve-x20");
  if (Args.hasArg(options::OPT_ffixed_x21))
    Features.push_back("+reserve-x21");
  if (Args.hasArg(options::OPT_ffixed_x22))
    Features.push_back("+reserve-x22");
  if (Args.hasArg(options::OPT_ffixed_x23))
    Features.push_back("+reserve-x23");
  if (Args.hasArg(options::OPT_ffixed_x24))
    Features.push_back("+reserve-x24");
  if (Args.hasArg(options::OPT_ffixed_x25))
    Features.push_back("+reserve-x25");
  if (Args.hasArg(options::OPT_ffixed_x26))
    Features.push_back("+reserve-x26");
  if (Args.hasArg(options::OPT_ffixed_x27))
    Features.push_back("+reserve-x27");
  if (Args.hasArg(options::OPT_ffixed_x28))
    Features.push_back("+reserve-x28");
  if (Args.hasArg(options::OPT_ffixed_x29))
    Features.push_back("+reserve-x29");
  if (Args.hasArg(options::OPT_ffixed_x30))
    Features.push_back("+reserve-x30");
  if (Args.hasArg(options::OPT_ffixed_x31))
    Features.push_back("+reserve-x31");

  // -mrelax is default, unless -mno-relax is specified.
  if (Args.hasFlag(options::OPT_mrelax, options::OPT_mno_relax, true))
    Features.push_back("+relax");
  else
    Features.push_back("-relax");

  // GCC Compatibility: -mno-save-restore is default, unless -msave-restore is
  // specified.
  if (Args.hasFlag(options::OPT_msave_restore, options::OPT_mno_save_restore, false))
    Features.push_back("+save-restore");
  else
    Features.push_back("-save-restore");

  // Now add any that the user explicitly requested on the command line,
  // which may override the defaults.
  handleTargetFeaturesGroup(Args, Features, options::OPT_m_riscv_Features_Group);
}

StringRef riscv::getRISCVABI(const ArgList &Args, const llvm::Triple &Triple) {
  assert((Triple.getArch() == llvm::Triple::riscv32 ||
          Triple.getArch() == llvm::Triple::riscv64) &&
         "Unexpected triple");

  // GCC's logic around choosing a default `-mabi=` is complex. If GCC is not
  // configured using `--with-abi=`, then the logic for the default choice is
  // defined in config.gcc. This function is based on the logic in GCC 9.2.0.
  //
  // The logic used in GCC 9.2.0 is the following, in order:
  // 1. Explicit choices using `--with-abi=`
  // 2. A default based on `--with-arch=`, if provided
  // 3. A default based on the target triple's arch
  //
  // The logic in config.gcc is a little circular but it is not inconsistent.
  //
  // Clang does not have `--with-arch=` or `--with-abi=`, so we use `-march=`
  // and `-mabi=` respectively instead.
  //
  // In order to make chosing logic more clear, Clang uses the following logic,
  // in order:
  // 1. Explicit choices using `-mabi=`
  // 2. A default based on the architecture as determined by getRISCVArch
  // 3. Choose a default based on the triple

  // 1. If `-mabi=` is specified, use it.
  if (const Arg *A = Args.getLastArg(options::OPT_mabi_EQ))
    return A->getValue();

  // 2. Choose a default based on the target architecture.
  //
  // rv32g | rv32*d -> ilp32d
  // rv32e -> ilp32e
  // rv32* -> ilp32
  // rv64g | rv64*d -> lp64d
  // rv64* -> lp64
  StringRef MArch = getRISCVArch(Args, Triple);

  if (MArch.startswith_lower("rv32")) {
    // FIXME: parse `March` to find `D` extension properly
    if (MArch.substr(4).contains_lower("d") || MArch.startswith_lower("rv32g"))
      return "ilp32d";
    else if (MArch.startswith_lower("rv32e"))
      return "ilp32e";
    else
      return "ilp32";
  } else if (MArch.startswith_lower("rv64")) {
    // FIXME: parse `March` to find `D` extension properly
    if (MArch.substr(4).contains_lower("d") || MArch.startswith_lower("rv64g"))
      return "lp64d";
    else
      return "lp64";
  }

  // 3. Choose a default based on the triple
  //
  // We deviate from GCC's defaults here:
  // - On `riscv{XLEN}-unknown-elf` we use the integer calling convention only.
  // - On all other OSs we use the double floating point calling convention.
  if (Triple.getArch() == llvm::Triple::riscv32) {
    if (Triple.getOS() == llvm::Triple::UnknownOS)
      return "ilp32";
    else
      return "ilp32d";
  } else {
    if (Triple.getOS() == llvm::Triple::UnknownOS)
      return "lp64";
    else
      return "lp64d";
  }
}

StringRef riscv::getRISCVArch(const llvm::opt::ArgList &Args,
                              const llvm::Triple &Triple) {
  assert((Triple.getArch() == llvm::Triple::riscv32 ||
          Triple.getArch() == llvm::Triple::riscv64) &&
         "Unexpected triple");

  // GCC's logic around choosing a default `-march=` is complex. If GCC is not
  // configured using `--with-arch=`, then the logic for the default choice is
  // defined in config.gcc. This function is based on the logic in GCC 9.2.0. We
  // deviate from GCC's default on additional `-mcpu` option (GCC does not
  // support `-mcpu`) and baremetal targets (UnknownOS) where neither `-march`
  // nor `-mabi` is specified.
  //
  // The logic used in GCC 9.2.0 is the following, in order:
  // 1. Explicit choices using `--with-arch=`
  // 2. A default based on `--with-abi=`, if provided
  // 3. A default based on the target triple's arch
  //
  // The logic in config.gcc is a little circular but it is not inconsistent.
  //
  // Clang does not have `--with-arch=` or `--with-abi=`, so we use `-march=`
  // and `-mabi=` respectively instead.
  //
  // Clang uses the following logic, in order:
  // 1. Explicit choices using `-march=`
  // 2. Based on `-mcpu` if the target CPU has a default ISA string
  // 3. A default based on `-mabi`, if provided
  // 4. A default based on the target triple's arch
  //
  // Clang does not yet support MULTILIB_REUSE, so we use `rv{XLEN}imafdc`
  // instead of `rv{XLEN}gc` though they are (currently) equivalent.

  // 1. If `-march=` is specified, use it.
  if (const Arg *A = Args.getLastArg(options::OPT_march_EQ))
    return A->getValue();

  // 2. Get march (isa string) based on `-mcpu=`
  if (const Arg *A = Args.getLastArg(options::OPT_mcpu_EQ)) {
    StringRef MArch = llvm::RISCV::getMArchFromMcpu(A->getValue());
    // Bypass if target cpu's default march is empty.
    if (MArch != "")
      return MArch;
  }

  // 3. Choose a default based on `-mabi=`
  //
  // ilp32e -> rv32e
  // ilp32 | ilp32f | ilp32d -> rv32imafdc
  // lp64 | lp64f | lp64d -> rv64imafdc
  if (const Arg *A = Args.getLastArg(options::OPT_mabi_EQ)) {
    StringRef MABI = A->getValue();

    if (MABI.equals_lower("ilp32e"))
      return "rv32e";
    else if (MABI.startswith_lower("ilp32"))
      return "rv32imafdc";
    else if (MABI.startswith_lower("lp64"))
      return "rv64imafdc";
  }

  // 4. Choose a default based on the triple
  //
  // We deviate from GCC's defaults here:
  // - On `riscv{XLEN}-unknown-elf` we default to `rv{XLEN}imac`
  // - On all other OSs we use `rv{XLEN}imafdc` (equivalent to `rv{XLEN}gc`)
  if (Triple.getArch() == llvm::Triple::riscv32) {
    if (Triple.getOS() == llvm::Triple::UnknownOS)
      return "rv32imac";
    else
      return "rv32imafdc";
  } else {
    if (Triple.getOS() == llvm::Triple::UnknownOS)
      return "rv64imac";
    else
      return "rv64imafdc";
  }
}<|MERGE_RESOLUTION|>--- conflicted
+++ resolved
@@ -429,13 +429,10 @@
       break;
     case 'v':
       Features.push_back("+experimental-v");
-<<<<<<< HEAD
       Features.push_back("+experimental-zvamo");
       Features.push_back("+experimental-zvlsseg");
-=======
       Features.push_back("+experimental-zfh");
       HasV = true;
->>>>>>> 019ad22a
       break;
     }
 

//===--- RISCV.h - Declare RISCV target feature support ---------*- C++ -*-===//
//
// Part of the LLVM Project, under the Apache License v2.0 with LLVM Exceptions.
// See https://llvm.org/LICENSE.txt for license information.
// SPDX-License-Identifier: Apache-2.0 WITH LLVM-exception
//
//===----------------------------------------------------------------------===//
//
// This file declares RISCV TargetInfo objects.
//
//===----------------------------------------------------------------------===//

#ifndef LLVM_CLANG_LIB_BASIC_TARGETS_RISCV_H
#define LLVM_CLANG_LIB_BASIC_TARGETS_RISCV_H

#include "clang/Basic/TargetInfo.h"
#include "clang/Basic/TargetOptions.h"
#include "llvm/ADT/Triple.h"
#include "llvm/Support/Compiler.h"

namespace clang {
namespace targets {

// RISC-V Target
class RISCVTargetInfo : public TargetInfo {
protected:
  std::string ABI, CPU;
<<<<<<< HEAD
  bool HasM = false;
  bool HasA = false;
  bool HasF = false;
  bool HasD = false;
  bool HasC = false;
  bool HasB = false;
  bool HasV = false;
  bool HasZba = false;
  bool HasZbb = false;
  bool HasZbc = false;
  bool HasZbe = false;
  bool HasZbf = false;
  bool HasZbm = false;
  bool HasZbp = false;
  bool HasZbproposedc = false;
  bool HasZbr = false;
  bool HasZbs = false;
  bool HasZbt = false;
  bool HasZfh = false;
  bool HasZvamo = false;
  bool HasZvlsseg = false;
=======
  bool HasM;
  bool HasA;
  bool HasF;
  bool HasD;
  bool HasC;
  bool HasB;
  bool HasV;
>>>>>>> 019ad22a

  static const Builtin::Info BuiltinInfo[];
public:
  RISCVTargetInfo(const llvm::Triple &Triple, const TargetOptions &)
<<<<<<< HEAD
      : TargetInfo(Triple) {
=======
      : TargetInfo(Triple), HasM(false), HasA(false), HasF(false),
        HasD(false), HasC(false), HasB(false), HasV(false) {
>>>>>>> 019ad22a
    LongDoubleWidth = 128;
    LongDoubleAlign = 128;
    LongDoubleFormat = &llvm::APFloat::IEEEquad();
    SuitableAlign = 128;
    WCharType = SignedInt;
    WIntType = UnsignedInt;
    HasLegalHalfType = false;
    HasFloat16 = false;
  }

  bool setCPU(const std::string &Name) override {
    if (!isValidCPUName(Name))
      return false;
    CPU = Name;
    return true;
  }

  StringRef getABI() const override { return ABI; }
  void getTargetDefines(const LangOptions &Opts,
                        MacroBuilder &Builder) const override;

  ArrayRef<Builtin::Info> getTargetBuiltins() const override;

  BuiltinVaListKind getBuiltinVaListKind() const override {
    return TargetInfo::VoidPtrBuiltinVaList;
  }

  const char *getClobbers() const override { return ""; }

  ArrayRef<const char *> getGCCRegNames() const override;

  int getEHDataRegisterNumber(unsigned RegNo) const override {
    if (RegNo == 0)
      return 10;
    else if (RegNo == 1)
      return 11;
    else
      return -1;
  }

  ArrayRef<TargetInfo::GCCRegAlias> getGCCRegAliases() const override;

  bool validateAsmConstraint(const char *&Name,
                             TargetInfo::ConstraintInfo &Info) const override;

  bool hasFeature(StringRef Feature) const override;

  bool handleTargetFeatures(std::vector<std::string> &Features,
                            DiagnosticsEngine &Diags) override;

  bool hasExtIntType() const override { return true; }
};
class LLVM_LIBRARY_VISIBILITY RISCV32TargetInfo : public RISCVTargetInfo {
public:
  RISCV32TargetInfo(const llvm::Triple &Triple, const TargetOptions &Opts)
      : RISCVTargetInfo(Triple, Opts) {
    IntPtrType = SignedInt;
    PtrDiffType = SignedInt;
    SizeType = UnsignedInt;
    resetDataLayout("e-m:e-p:32:32-i64:64-n32-S128");
  }

  bool setABI(const std::string &Name) override {
    if (Name == "ilp32" || Name == "ilp32f" || Name == "ilp32d") {
      ABI = Name;
      return true;
    }
    return false;
  }

  bool isValidCPUName(StringRef Name) const override;
  void fillValidCPUList(SmallVectorImpl<StringRef> &Values) const override;
  bool isValidTuneCPUName(StringRef Name) const override;
  void fillValidTuneCPUList(SmallVectorImpl<StringRef> &Values) const override;

  void setMaxAtomicWidth() override {
    MaxAtomicPromoteWidth = 128;

    if (HasA)
      MaxAtomicInlineWidth = 32;
  }
};
class LLVM_LIBRARY_VISIBILITY RISCV64TargetInfo : public RISCVTargetInfo {
public:
  RISCV64TargetInfo(const llvm::Triple &Triple, const TargetOptions &Opts)
      : RISCVTargetInfo(Triple, Opts) {
    LongWidth = LongAlign = PointerWidth = PointerAlign = 64;
    IntMaxType = Int64Type = SignedLong;
    resetDataLayout("e-m:e-p:64:64-i64:64-i128:128-n64-S128");
  }

  bool setABI(const std::string &Name) override {
    if (Name == "lp64" || Name == "lp64f" || Name == "lp64d") {
      ABI = Name;
      return true;
    }
    return false;
  }

  bool isValidCPUName(StringRef Name) const override;
  void fillValidCPUList(SmallVectorImpl<StringRef> &Values) const override;
  bool isValidTuneCPUName(StringRef Name) const override;
  void fillValidTuneCPUList(SmallVectorImpl<StringRef> &Values) const override;

  void setMaxAtomicWidth() override {
    MaxAtomicPromoteWidth = 128;

    if (HasA)
      MaxAtomicInlineWidth = 64;
  }
};
} // namespace targets
} // namespace clang

#endif // LLVM_CLANG_LIB_BASIC_TARGETS_RISCV_H<|MERGE_RESOLUTION|>--- conflicted
+++ resolved
@@ -25,7 +25,6 @@
 class RISCVTargetInfo : public TargetInfo {
 protected:
   std::string ABI, CPU;
-<<<<<<< HEAD
   bool HasM = false;
   bool HasA = false;
   bool HasF = false;
@@ -47,25 +46,11 @@
   bool HasZfh = false;
   bool HasZvamo = false;
   bool HasZvlsseg = false;
-=======
-  bool HasM;
-  bool HasA;
-  bool HasF;
-  bool HasD;
-  bool HasC;
-  bool HasB;
-  bool HasV;
->>>>>>> 019ad22a
 
   static const Builtin::Info BuiltinInfo[];
 public:
   RISCVTargetInfo(const llvm::Triple &Triple, const TargetOptions &)
-<<<<<<< HEAD
       : TargetInfo(Triple) {
-=======
-      : TargetInfo(Triple), HasM(false), HasA(false), HasF(false),
-        HasD(false), HasC(false), HasB(false), HasV(false) {
->>>>>>> 019ad22a
     LongDoubleWidth = 128;
     LongDoubleAlign = 128;
     LongDoubleFormat = &llvm::APFloat::IEEEquad();

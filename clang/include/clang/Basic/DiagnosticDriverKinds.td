--- conflicted
+++ resolved
@@ -534,16 +534,14 @@
 
 def err_drv_invalid_object_mode : Error<"OBJECT_MODE setting %0 is not recognized and is not a valid setting.">;
 
-<<<<<<< HEAD
 def err_aix_default_altivec_abi : Error<
   "The default Altivec ABI on AIX is not yet supported, use '-mabi=vec-extabi' for the extended Altivec ABI">;
 
 def err_aix_altivec : Error<"'-mabi=vec-extabi' and '-mabi=vec-default' require '-maltivec'">;
-=======
+
 def err_drv_invalid_sve_vector_bits : Error<
   "'-msve-vector-bits' is not supported without SVE enabled">;
 
 def err_drv_invalid_riscv_vector_bits : Error<
   "'-mriscv-vector-bits' is not supported without RISCV V extention enabled">;
->>>>>>> 019ad22a
 }